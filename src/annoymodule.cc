// Copyright (c) 2013 Spotify AB
//
// Licensed under the Apache License, Version 2.0 (the "License"); you may not
// use this file except in compliance with the License. You may obtain a copy of
// the License at
//
// http://www.apache.org/licenses/LICENSE-2.0
//
// Unless required by applicable law or agreed to in writing, software
// distributed under the License is distributed on an "AS IS" BASIS, WITHOUT
// WARRANTIES OR CONDITIONS OF ANY KIND, either express or implied. See the
// License for the specific language governing permissions and limitations under
// the License.

#include "annoylib.h"
#include "Python.h"
#include <boost/python.hpp>
#include <exception>
#include <stdint.h>

using namespace std;
using namespace boost;


struct ErrnoException : std::exception {};

void TranslateException(ErrnoException const& e) {
  PyErr_SetFromErrno(PyExc_IOError);
}

template<typename S, typename T, typename Distance>
class AnnoyIndexPython : public AnnoyIndex<S, T, Distance > {
public:
  AnnoyIndexPython(int f): AnnoyIndex<S, T, Distance>(f) {}
  void add_item_py(S item, const python::list& v, size_t label) {
    vector<T> w;
    for (int z = 0; z < this->_f; z++)
      w.push_back(python::extract<T>(v[z]));

    this->add_item(item, &w[0], label);
  }
  S set_K_py(S K) { 
    return this->set_K(K); 
  }
  S set_item_size_py(size_t size) { 
    return this->set_item_size(size); 
  }
  S add_item_to_index_py(const python::list& v, size_t label) {
    vector<T> w;
    for (int z = 0; z < this->_f; z++)
      w.push_back(python::extract<T>(v[z]));
    return this->add_item_to_index(&w[0], label);
  }

  S update_label_py(S item, size_t label) {
    return this->update_label(item, label);
  }

  void get_all_groups_py(T dist_threshold) {
    this->get_all_groups(dist_threshold);
    return;
  }

  python::list get_nns_by_item_py(S item, size_t n, python::list c, size_t tn) {
    size_t c_size = boost::python::len(c);
    vector<S> w(c_size);
    for (int z = 0; z < c_size; z++)
      w[z] = python::extract<S>(c[z]);
    vector<pair<T, S> > result;
    this->get_nns_by_item(item, n, &result, w, tn);
    python::list l;
    for (size_t i = 0; i < result.size(); i++) {
      python::list t;
      t.append(result[i].first);
      t.append(result[i].second);
      l.append(t);
    }
    return l;
  }

  python::list get_nns_group_by_item_py(S item, size_t n, python::list c, size_t tn, T dist_threshold) {
    size_t c_size = boost::python::len(c);
    vector<S> cs(c_size);
    vector<vector<S> > group_result;
    this->get_nns_group_by_item(item, n, &group_result, cs, tn, dist_threshold);
    python::list l;
    for (size_t i = 0; i < group_result.size(); i++) {
      python::list a;
      for (size_t j = 0; j < group_result[i].size(); j ++ ) { 
        a.append(group_result[i][j]); 
      }
      l.append(a);
    }
    return l;
  }

  python::list get_nns_group_by_vector_py(python::list v, size_t n, python::list c, size_t tn, T dist_threshold) {
    size_t c_size = boost::python::len(c);
    vector<S> cs(c_size);
    for (int z = 0; z < c_size; z++)
      cs[z] = python::extract<S>(c[z]);
    vector<T> w(this->_f);
    for (int z = 0; z < this->_f; z++)
      w[z] = python::extract<T>(v[z]);
    vector<vector<S> > group_result;
    this->get_nns_group_by_vector(&w[0], n, &group_result, cs, tn, dist_threshold);
    python::list l;
    for (size_t i = 0; i < group_result.size(); i++) {
      python::list a;
      for (size_t j = 0; j < group_result[i].size(); j ++ ) { 
        a.append(group_result[i][j]); 
      }
      l.append(a);
    }
    return l;
  }
  python::list get_nns_by_vector_py(python::list v, size_t n, python::list c, size_t tn) {
    size_t c_size = boost::python::len(c);
    vector<S> cs(c_size);
    for (int z = 0; z < c_size; z++)
      cs[z] = python::extract<S>(c[z]);
    vector<T> w(this->_f);
    for (int z = 0; z < this->_f; z++)
      w[z] = python::extract<T>(v[z]);
    vector<pair<T, S> > result;
    this->get_nns_by_vector(&w[0], n, &result, cs, tn);
    python::list l;
    for (size_t i = 0; i < result.size(); i++) {
      python::list t;
      t.append(result[i].first);
      t.append(result[i].second);
      l.append(t);
    }
    return l;
  }

  python::list get_item_vector_py(S item) {
    const typename Distance::node* m = this->_get(item);
    const T* v = m->v;
    python::list l;
    for (int z = 0; z < this->_f; z++) {
      l.append(v[z]);
    }
    return l;
  }

  void save_py(const string& filename) {
    if (!this->save(filename))
      throw ErrnoException();
  }
  void load_py(const string& filename) {
    if (!this->load(filename))
      throw ErrnoException();
  }
  void load_memory_py(const string& filename) {
    if (!this->load_memory(filename))
      throw ErrnoException();
  }
};

template<typename C>
void expose_methods(python::class_<C> c) {
  c.def("add_item",          &C::add_item_py)
    .def("add_item_to_index", &C::add_item_to_index_py)
    .def("set_item_size",     &C::set_item_size)
<<<<<<< HEAD
    .def("set_K",    	      &C::set_K_py)
=======
    .def("update_label",	&C::update_label_py)
>>>>>>> 988a3d2a
    .def("build",             &C::build)
    .def("save",              &C::save_py)
    .def("load",              &C::load_py)
    .def("load_memory",       &C::load_memory_py)
    .def("unload",            &C::unload)
    .def("get_distance",      &C::get_distance)
    .def("get_all_groups",    &C::get_all_groups_py)
    .def("get_nns_by_item",   &C::get_nns_by_item_py)
    .def("get_nns_group_by_item",     &C::get_nns_group_by_item_py)
    .def("get_nns_group_by_vector",     &C::get_nns_group_by_vector_py)
    .def("get_nns_by_vector", &C::get_nns_by_vector_py)
    .def("get_item_vector",   &C::get_item_vector_py)
    .def("get_n_items",       &C::get_n_items)
    .def("verbose",           &C::verbose);

}

BOOST_PYTHON_MODULE(annoylib)
{
  python::register_exception_translator<ErrnoException>(&TranslateException);
  expose_methods(python::class_<AnnoyIndexPython<int32_t, float, Angular<int32_t, float> > >("AnnoyIndexAngular", python::init<int>()));
  expose_methods(python::class_<AnnoyIndexPython<int32_t, float, Euclidean<int32_t, float> > >("AnnoyIndexEuclidean", python::init<int>()));
}<|MERGE_RESOLUTION|>--- conflicted
+++ resolved
@@ -163,11 +163,8 @@
   c.def("add_item",          &C::add_item_py)
     .def("add_item_to_index", &C::add_item_to_index_py)
     .def("set_item_size",     &C::set_item_size)
-<<<<<<< HEAD
     .def("set_K",    	      &C::set_K_py)
-=======
-    .def("update_label",	&C::update_label_py)
->>>>>>> 988a3d2a
+    .def("update_label",      &C::update_label_py)
     .def("build",             &C::build)
     .def("save",              &C::save_py)
     .def("load",              &C::load_py)
