// Copyright (c) 2013 Spotify AB
//
// Licensed under the Apache License, Version 2.0 (the "License"); you may not
// use this file except in compliance with the License. You may obtain a copy of
// the License at
//
// http://www.apache.org/licenses/LICENSE-2.0
//
// Unless required by applicable law or agreed to in writing, software
// distributed under the License is distributed on an "AS IS" BASIS, WITHOUT
// WARRANTIES OR CONDITIONS OF ANY KIND, either express or implied. See the
// License for the specific language governing permissions and limitations under
// the License.

#ifndef ANNOYLIB_H
#define ANNOYLIB_H

#include <stdio.h>
#include <string>
#include <sys/stat.h>
#include <unistd.h>
#include <stdio.h>
#include <stdlib.h>
#include <sys/types.h>
#include <fcntl.h>

#ifdef __MINGW32__
#include "mman.h"
#include <windows.h>
#else
#include <sys/mman.h>
#endif

#include <string.h>
#include <math.h>
#include <vector>
#include <map>
#include <queue>
#include <limits>
#include <boost/version.hpp>
#include <boost/random.hpp>
#include <boost/random/normal_distribution.hpp>
#include <boost/random/uniform_01.hpp>
#include <boost/random/bernoulli_distribution.hpp>

// This allows others to supply their own logger / error printer without
// requiring Annoy to import their headers. See RcppAnnoy for a use case.
#ifndef __ERROR_PRINTER_OVERRIDE__
  #define showUpdate(...) { fprintf(stderr, __VA_ARGS__ ); }
#else
  #define showUpdate(...) { __ERROR_PRINTER_OVERRIDE__( __VA_ARGS__ ); }
#endif

#ifndef NO_PACKED_STRUCTS
#define PACKED_STRUCTS_EXTRA __attribute__((__packed__))
// TODO: this is turned on by default, but may not work for all architectures! Need to investigate.
#endif

using std::vector;
using std::string;
using std::pair;
using std::numeric_limits;
using std::make_pair;
using boost::variate_generator;
using boost::uniform_01;

#if BOOST_VERSION > 1004400
#define BOOST_RANDOM boost::random
#else
#define BOOST_RANDOM boost
#endif

template<typename T>
struct Randomness {
  // Just a dummy class to avoid code repetition.
  // Owned by the AnnoyIndex, passed around to the distance metrics

  BOOST_RANDOM::mt19937 _rng;
  BOOST_RANDOM::normal_distribution<T> _nd;
  variate_generator<BOOST_RANDOM::mt19937&, 
                    BOOST_RANDOM::normal_distribution<T> > _var_nor;
  uniform_01<T> _ud;
  variate_generator<BOOST_RANDOM::mt19937&, 
                    uniform_01<T> > _var_uni;
  BOOST_RANDOM::bernoulli_distribution<T> _bd;
  variate_generator<BOOST_RANDOM::mt19937&, 
                    BOOST_RANDOM::bernoulli_distribution<T> > _var_ber;

  Randomness() : _rng(), _nd(), _var_nor(_rng, _nd), _ud(), _var_uni(_rng, _ud), _bd(), _var_ber(_rng, _bd) {}
  inline T gaussian() {
    return _var_nor();
  }
  inline int flip() {
    return _var_ber();
  }
  inline T uniform(T min, T max) {
    return _var_uni() * (max - min) + min;
  }
};

template<typename T>
inline void normalize(T* v, int f) {
  T sq_norm = 0;
  for (int z = 0; z < f; z++)
    sq_norm += v[z] * v[z];
  T norm = sqrt(sq_norm);
  for (int z = 0; z < f; z++)
    v[z] /= norm;
}


template<typename S, typename T>
struct Angular {
  struct PACKED_STRUCTS_EXTRA node {
    /*
     * We store a binary tree where each node has two things
     * - A vector associated with it
     * - Two children
     * All nodes occupy the same amount of memory
     * All nodes with n_descendants == 1 are leaf nodes.
     * A memory optimization is that for nodes with 2 <= n_descendants <= K,
     * we skip the vector. Instead we store a list of all descendants. K is
     * determined by the number of items that fits in the same space.
     * For nodes with n_descendants == 1 or > K, there is always a
     * corresponding vector. 
     * Note that we can't really do sizeof(node<T>) because we cheat and allocate
     * more memory to be able to fit the vector outside
     */
    S n_descendants;
    S label;
    S parent;
    S children[2]; // Will possibly store more than 2
    T v[1]; // We let this one overflow intentionally. Need to allocate at least 1 to make GCC happy
  };
  static inline T distance(const T* x, const T* y, int f) {
    // want to calculate (a/|a| - b/|b|)^2
    // = a^2 / a^2 + b^2 / b^2 - 2ab/|a||b|
    // = 2 - 2cos
    T pp = 0, qq = 0, pq = 0;
    for (int z = 0; z < f; z++) {
      pp += x[z] * x[z];
      qq += y[z] * y[z];
      pq += x[z] * y[z];
    }
    T ppqq = pp * qq;
    if (ppqq > 0) return 2.0 - 2.0 * pq / sqrt(ppqq);
    else return 2.0; // cos is 0
  }
  static inline T margin(const node* n, const T* y, int f) {
    T dot = 0;
    for (int z = 0; z < f; z++)
      dot += n->v[z] * y[z];
    return dot;
  }
  static inline bool side(const node* n, const T* y, int f, Randomness<T>* random) {
    T dot = margin(n, y, f);
    if (dot != 0)
      return (dot > 0);
    else
      return random->flip();
  }
  static inline void create_split(const vector<node*>& nodes, int f, Randomness<T>* random, node* n) {
    for (int z = 0; z < f; z++)
      n->v[z] = random->gaussian();
    normalize(n->v, f);
  }
};

template<typename S, typename T>
struct Euclidean {
  struct __attribute__((__packed__)) node {
    S n_descendants;
    S label;
    S parent;
    T a; // need an extra constant term to determine the offset of the plane
    S children[2];
    T v[1];
  };
  static inline T distance(const T* x, const T* y, int f) {
    T d = 0.0;
    for (int i = 0; i < f; i++) 
      d += (x[i] - y[i]) * (x[i] - y[i]);
    return d;
  }
  static inline T margin(const node* n, const T* y, int f) {
    T dot = n->a;
    for (int z = 0; z < f; z++)
      dot += n->v[z] * y[z];
    return dot;
  }
  static inline bool side(const node* n, const T* y, int f, Randomness<T>* random) {
    T dot = margin(n, y, f);
    if (dot != 0)
      return (dot > 0);
    else
      return random->flip();
  }
  static inline void create_split(const vector<node*>& nodes, int f, Randomness<T>* random, node* n) {
    // See http://en.wikipedia.org/wiki/Bertrand_paradox_(probability)
    // We want to sample a random hyperplane out of all hyperplanes that cut the convex hull.
    // The probability of each angle is in proportion to the extent of the projection.
    // This is good because it means we try to split in the longest direction.
    // Doing this using Metropolis-Hastings sampling using 10 steps
      for (int z = 0; z < f; z++)
        n->v[z] = random->gaussian();
      normalize(n->v, f);
      // Project the nodes onto the vector and calculate max and min
      T min = INFINITY, max = -INFINITY;
      for (size_t i = 0; i < nodes.size(); i++) {
        T dot = 0;
        for (int z = 0; z < f; z++)
          dot += nodes[i]->v[z] * n->v[z];
        if (dot > max)
          max = dot;
        if (dot < min)
          min = dot;
      }
      n->a = (max + min) / 2.0;// use the middle for random split
  }
/*
  static inline void create_split(const vector<node*>& nodes, int f, Randomness<T>* random, node* n) {
    // See http://en.wikipedia.org/wiki/Bertrand_paradox_(probability)
    // We want to sample a random hyperplane out of all hyperplanes that cut the convex hull.
    // The probability of each angle is in proportion to the extent of the projection.
    // This is good because it means we try to split in the longest direction.
    // Doing this using Metropolis-Hastings sampling using 10 steps
    T* v = (T*)malloc(sizeof(T) * f); // TODO: would be really nice to get rid of this allocation
    double max_proj = 0.0;
    for (int step = 0; step < 10; step++) {
      for (int z = 0; z < f; z++)
        v[z] = random->gaussian();
      normalize(v, f);
      // Project the nodes onto the vector and calculate max and min
      T min = INFINITY, max = -INFINITY;
      for (size_t i = 0; i < nodes.size(); i++) {
        T dot = 0;
        for (int z = 0; z < f; z++)
          dot += nodes[i]->v[z] * v[z];
        if (dot > max)
          max = dot;
        if (dot < min)
          min = dot;
      }
      if (max - min > random->uniform(0, max_proj)) {
        max_proj = max - min;
        memcpy(n->v, v, sizeof(T) * f);
        n->a = -random->uniform(min, max); // Take a random split along this axis
      }
    }
    free(v);
  }
*/
};

template<typename S, typename T, typename Distance>
class AnnoyIndex {
  /*
   * We use random projection to build a forest of binary trees of all items.
   * Basically just split the hyperspace into two sides by a hyperplane,
   * then recursively split each of those subtrees etc.
   * We create a tree like this q times. The default q is determined automatically
   * in such a way that we at most use 2x as much memory as the vectors take.
   */
protected:
  int _f;
  size_t _s;
  S _n_items;
  Randomness<T> _random;
  void* _nodes; // Could either be mmapped, or point to a memory buffer that we reallocate
  S _n_nodes;
  S _nodes_size;
  vector<S> _roots;
  S _K;
  bool _loaded;
  bool _verbose;
  bool _appended;
  std::map<S, S> _group_id_map;
public:
  AnnoyIndex(int f) : _random() {
    _f = f;
    _s = sizeof(typename Distance::node) + sizeof(T) * (f - 1); // Size of each node
    // Note that we need to subtract one because we already allocated it
    _n_items = 0;
    _n_nodes = 0;
    _nodes_size = 0;
    _nodes = NULL;
    _loaded = false;
    _verbose = false;
    _appended = false;

    _K = (sizeof(T) * f + sizeof(S) * 2) / sizeof(S);
  }
  ~AnnoyIndex() {
    if (_loaded) {
      unload();
    } else if(_nodes) {
      free(_nodes);
    }
  }
<<<<<<< HEAD

  S set_K(S K) {
    if (K < _K) {
      _K = K;
    }
    return _K;
=======
  //update the label of an item
  S update_label(S item_id, S label) {
    if (item_id >= _n_items || item_id < 0) {
      return -1;
    }
    typename Distance::node* m = _get(item_id);  
    if (m != NULL) {
       m->label = label;
    }
    return 1;
>>>>>>> 988a3d2a
  }

  //add one item to existing built index, return the item id 
  S add_item_to_index(const T* w, S label) {
    S item = _n_items;
    _n_items += 1; 
    _allocate_size(_n_nodes + 1);
    
    //first, move the non-leaf node stored at (item) position to the end of array; 
    memcpy(_get(_n_nodes), _get(item), _s);
    typename Distance::node* nd = _get(_n_nodes);
    if (nd->parent != 0) {
      typename Distance::node* nparent = _get(nd->parent);
      if (nparent->children[0] == item) {
         nparent->children[0] = _n_nodes;
      } else if (nparent->children[1] == item) {
         nparent->children[1] = _n_nodes;
      }
    }
    if (nd->n_descendants > _K) {
      S c0 = nd->children[0];
      typename Distance::node* nc0 = _get(c0);
      nc0->parent = _n_nodes;

      S c1 = nd->children[1];
      typename Distance::node* nc1 = _get(c1);
      nc1->parent = _n_nodes;
    }

    // if it is root, move root, 
    for (size_t r = 0; r < _roots.size(); r ++ ) {
      if (_roots[r] == item) {
          _roots[r] = _n_nodes;
      }
    }
    _n_nodes += 1;

    //store it
    add_item(item, w, label); 
    
    //put it in the trees
    for (size_t r = 0; r < _roots.size(); r ++ ) {
      S new_root = _add_item_to_tree(item, _roots[r]);      
      _roots[r] = new_root;
    }
    return item;
  }

  void add_item(S item, const T* w, S label) {
    _allocate_size(item + 1);
    typename Distance::node* n = _get(item);
    n->label = label;
    n->children[0] = 0;
    n->children[1] = 0;
    n->n_descendants = 1;

    for (int z = 0; z < _f; z++)
      n->v[z] = w[z];

    if (item >= _n_items)
      _n_items = item + 1;
  }

  void build(int q) {
    _n_nodes = _n_items;
    while (1) {
      if (q == -1 && _n_nodes >= _n_items * 2)
        break;
      if (q != -1 && _roots.size() >= (size_t)q)
        break;
      if (_verbose) showUpdate("pass %zd...\n", _roots.size());

      vector<S> indices;
      for (S i = 0; i < _n_items; i++)
        indices.push_back(i);

      _roots.push_back(_make_tree(indices));
    }
    // Also, copy the roots into the last segment of the array
    // This way we can load them faster without reading the whole file
    if (_verbose) showUpdate("has %d nodes\n", _n_nodes);
  }


  bool save(const string& filename) {
    FILE *f = fopen(filename.c_str(), "w");
    if (f == NULL)
      return false;
    if (! _appended) {
      _append_roots_at_tail();
    }

    fwrite(_nodes, _s, _n_nodes, f);

    fclose(f);
     
    free(_nodes);
    _n_items = 0;
    _n_nodes = 0;
    _nodes_size = 0;
    _nodes = NULL;
    _roots.clear();
    return load(filename);
  }

  void reinitialize() {
    _nodes = NULL;
    _loaded = false;
    _n_items = 0;
    _n_nodes = 0;
    _nodes_size = 0;
    _roots.clear();
  }

  void unload() {
    off_t size = _nodes_size * _s;
    munmap(_nodes, size);
    reinitialize();
    if (_verbose) showUpdate("unloaded\n");
  }

  bool load_memory(const string& filename) {
    int fd = open(filename.c_str(), O_RDONLY, (mode_t)0400);
    if (fd == -1) {
      return false;
    }
    off_t size = lseek(fd, 0, SEEK_END);
    lseek(fd, 0, SEEK_SET);
    _n_nodes = (S)(size / _s);
    _allocate_size(_n_nodes);
    int fr = read(fd, _nodes, size);
    if (fr == -1) {
      printf("error in reading the file %s \n", filename.c_str());
    }
    printf("file contains %d nodes \n", _n_nodes);
    _appended = true;
    _remove_roots_at_tail();
    if (_roots.size() == 0) 
      return false;
    _loaded = true;
    _n_items = _get(_roots[0])->n_descendants;
    
    if (_verbose) showUpdate("found %lu roots with degree %d\n", _roots.size(), _n_items);
    return true;
  }


  bool load(const string& filename) {
    int fd = open(filename.c_str(), O_RDWR, (mode_t)0400);
    if (fd == -1)
      return false;
    off_t size = lseek(fd, 0, SEEK_END);
#ifdef MAP_POPULATE
    _nodes = (typename Distance::node*)mmap(
        0, size, PROT_READ|PROT_WRITE, MAP_SHARED | MAP_POPULATE, fd, 0);
#else
    _nodes = (typename Distance::node*)mmap(
        0, size, PROT_READ|PROT_WRITE, MAP_SHARED, fd, 0);
#endif

    _n_nodes = (S)(size / _s);
    _appended = true;
    _remove_roots_at_tail();
    if (_roots.size() == 0) 
      return false;
    _loaded = true;
    _n_items = _get(_roots[0])->n_descendants;
    
    if (_verbose) showUpdate("found %lu roots with degree %d\n", _roots.size(), _n_items);
    return true;
  }

  inline T get_distance(S i, S j) {
    const T* x = _get(i)->v;
    const T* y = _get(j)->v;
    return Distance::distance(x, y, _f);
  }

  void get_nns_by_item(S item, size_t n, vector<pair<T, S> >* result, vector<S>& label_set, size_t tn = -1) {
    const typename Distance::node* m = _get(item);
    _get_all_nns(m->v, n, result, label_set, tn);
  }


  void get_nns_by_vector(const T* w, size_t n, vector<pair<T, S> >* result, vector<S> & label_set, size_t tn = -1) {
    _get_all_nns(w, n, result, label_set, tn);
  }
 
  void get_all_groups(T dist_threshold) {
     for (size_t i = 0; i < _roots.size(); i++) {
      _get_all_groups( _roots[i], dist_threshold);
    }
  }

  void get_nns_group_by_item(S item, size_t n, vector<vector<S> >* group_results_ptr, vector<S>& label_set, size_t tn, T dist_threshold) {
    const typename Distance::node* m = _get(item);
    get_nns_group_by_vector(m->v, n, group_results_ptr, label_set, tn, dist_threshold);
  }

  void get_nns_group_by_vector(const T* v, size_t n, vector<vector<S> >* group_results_ptr, vector<S>& label_set, size_t tn, T dist_threshold) {
    vector<pair<T, S> > nns_dist;
    vector<vector<S> >& group_results = *group_results_ptr;
    _get_all_nns( v, n, &nns_dist, label_set, tn); 
    
    for (size_t i = 0; i < nns_dist.size(); i ++ ) {
     //insert into groups 
     S item = nns_dist[i].second;
     T* vw = _get(item)->v;
     bool found = false;
     for (size_t j = 0; j < group_results.size(); j ++ ) {
        for (size_t k = 0; k < group_results[j].size(); k ++ ) {
           T distance = Distance::distance(vw, _get(group_results[j][k])->v, _f);
           if (distance < dist_threshold) {
             group_results[j].push_back(item);
             found = true; 
             break;
           }
        }
        if (found) break;
     } 
     //a new group
     if (! found) {
       vector<S> g;
       g.push_back(item); 
       group_results.push_back(g);
     }
    }
    return ; 
  }
  S set_item_size(S n) {
      _allocate_size(n);
    return n;
  }

  S get_n_items() {
    return _n_items;
  }
  void verbose(bool v) {
    _verbose = v;
  }

protected:
  void _append_roots_at_tail() {
    if (_appended) {
       return ;
    }
    _allocate_size(_n_nodes + (S)_roots.size());
    for (size_t i = 0; i < _roots.size(); i++)
      memcpy(_get(_n_nodes + (S)i), _get(_roots[i]), _s);

    // a root's n_descendants would point to the actual node
    S total_size = _n_nodes + _roots.size();
    for (size_t i = 0; i < _roots.size(); i++) {
      typename Distance::node* nd = _get(_n_nodes + (S) i );
      nd->n_descendants = _roots[i] + total_size; 
    }
    _n_nodes += _roots.size();
    _appended = true;
  }

  void _remove_roots_at_tail() {
    if (!_appended) {
       return ;
    }
    // Find the roots by scanning the end of the file and taking the nodes with most descendants
    for (S i = _n_nodes - 1; i >= 0; i--) {
      S k1 = _get(i)->n_descendants; // k1 would be the original root + total_size, rather than the duplicated root at the end of the array 
      if (k1 >=  _n_nodes) {
         _roots.push_back(k1 - _n_nodes);
      } else {
        break;
      }
    }
    _nodes_size = _n_nodes;
    _n_nodes -= (S)_roots.size(); //reclaim the space used by duplicated roots
    _appended = false;
  }
  
  void _allocate_size(S n) {
    if (n > _nodes_size) {
      S new_nodes_size = (_nodes_size + 1) * 2;
      if (n > new_nodes_size) 
        new_nodes_size = n;
      
      _nodes = realloc(_nodes, _s * new_nodes_size);
      memset((char *)_nodes + (_nodes_size * _s)/sizeof(char), 0, (new_nodes_size - _nodes_size) * _s);
      
      _nodes_size = new_nodes_size;
    }
  }

  inline typename Distance::node* _get(S i) {
    return (typename Distance::node*)((char *)_nodes + (_s * i)/sizeof(char));
  }

  S _make_tree(const vector<S >& indices, S item = -1) {
    if (indices.size() == 1)
      return indices[0];
    if (item == -1) {
      _allocate_size(_n_nodes + 1);
      item = _n_nodes++;
    }
    typename Distance::node* m = _get(item);
    m->n_descendants = (S)indices.size();

    if (indices.size() <= (size_t)_K) {
      // Using std::copy instead of a loop seems to resolve issues #3 and #13,
      // probably because gcc 4.8 goes overboard with optimizations.
      copy(indices.begin(), indices.end(), m->children);
      return item;
    }

    vector<S> children_indices[2];
    for (int attempt = 0; attempt < 20; attempt ++) {
      /*
       * Create a random hyperplane.
       * If all points end up on the same time, we try again.
       * We could in principle *construct* a plane so that we split
       * all items evenly, but I think that could violate the guarantees
       * given by just picking a hyperplane at random
       */
      vector<typename Distance::node*> children;

      for (size_t i = 0; i < indices.size(); i++) {
        // TODO: this loop isn't needed for the angular distance, because
        // we can just split by a random vector and it's fine. For Euclidean
        // distance we need it to calculate the offset
        S j = indices[i];
        typename Distance::node* n = _get(j);
        if (n)
          children.push_back(n);
      }

      Distance::create_split(children, _f, &_random, m);

      children_indices[0].clear();
      children_indices[1].clear();

      for (size_t i = 0; i < indices.size(); i++) {
        S j = indices[i];
        typename Distance::node* n = _get(j);
        if (n) {
          bool side = Distance::side(m, n->v, _f, &_random);
          children_indices[side].push_back(j);
        }
      }

      if (children_indices[0].size() > 0 && children_indices[1].size() > 0) {
        break;
      }
    }

    while (children_indices[0].size() == 0 || children_indices[1].size() == 0) {
      // If we didn't find a hyperplane, just randomize sides as a last option
      if (_verbose && indices.size() > 100000)
        showUpdate("Failed splitting %lu items\n", indices.size());

      children_indices[0].clear();
      children_indices[1].clear();

      // Set the vector to 0.0
      for (int z = 0; z < _f; z++)
        m->v[z] = 0.0;

      for (size_t i = 0; i < indices.size(); i++) {
        S j = indices[i];
        // Just randomize...
        children_indices[_random.flip()].push_back(j);
      }
    }

    S children_0 = _make_tree(children_indices[0]);
    S children_1 = _make_tree(children_indices[1]);
    _get(children_0)->parent = item;
    _get(children_1)->parent = item;

    // We need to fetch m again because it might have been reallocated
    m = _get(item);
    m->children[0] = children_0;
    m->children[1] = children_1;

    return item;
  }

  S _add_item_to_tree(S item, S root) {
     typename Distance::node* nr = _get(root);
     typename Distance::node* ni = _get(item);
     if (nr->n_descendants == 1) {
       vector<S> children;
       children.push_back(item);
       children.push_back(root);
       S new_node = _make_tree(children);   
       return new_node;
     } else if (nr->n_descendants < _K - 1) {
       nr->children[nr->n_descendants] = item;
       nr->n_descendants += 1; 
       return root;
     } else if (nr->n_descendants == _K) {
       vector<S> children;
       for (size_t kk = 0; kk < nr->n_descendants; kk ++ ) {
          children.push_back(nr->children[kk]);
       }
       children.push_back(item);
       nr->n_descendants += 1; 
       _make_tree(children, root);
       return root;
     } else  { //non-leaf node
         nr = _get(root); 
         ni = _get(item);
         
         bool side = Distance::side(nr, ni->v, _f, &_random);
         S child = nr->children[side];
         S new_child = _add_item_to_tree(item, child);
         nr->children[side] = new_child;
         nr->n_descendants += 1;
         return root;
     }
          
  }
  //ggg
  void _get_all_groups(S root, T dist_threshold) {
    const typename Distance::node* nd = _get(root);
    if (nd->n_descendants == 1) { 
         return;
    } else if (nd->n_descendants <= _K) {
       for (size_t x = 0; x < nd->n_descendants; x ++ ) {
          S x_idx = nd->children[x];
          T* v_x = _get(x_idx)->v;
          for (size_t y = 0; y < x ; y ++ ) {
             S y_idx = nd->children[y];
             T* v_y = _get(y_idx)->v;
             T distance = Distance::distance(v_x, v_y, _f);
             if (distance < dist_threshold) { 
               printf("%d\t%d\t%3.3f\n", x_idx, y_idx, distance);
             }
          }
       }
    } else { 
       _get_all_groups(nd->children[1], dist_threshold);
       _get_all_groups(nd->children[0], dist_threshold);
    }
  }

 
  void _get_all_nns(const T* v, size_t n, vector<pair<T, S> >* result, vector<S>& label_set, size_t tn) {
    std::priority_queue<pair<T, S> > q;
    std::map<S, bool> r; // retrieved items map
    std::map<S, bool> cset; // category set map
    size_t c = 0;  //retrieved count
    for(size_t i = 0; i < label_set.size(); i ++) {
      cset.insert(make_pair(label_set[i], true));
    }
    for (size_t i = 0; i < _roots.size(); i++) {
      q.push(make_pair(numeric_limits<T>::infinity(), _roots[i]));
    }
    if (tn == -1) {
      tn = n * _roots.size();
    }

    vector<pair<T, S> > nns_dist;
    while (nns_dist.size() < tn && !q.empty()) {
      const pair<T, S>& top = q.top();
      S i = top.second;
      const typename Distance::node* nd = _get(top.second);
      q.pop();
      if (nd->n_descendants == 1) {
        if (r.find(i) == r.end())
        {
            if (cset.size() == 0 || cset.find(nd->label) != cset.end()) {
               nns_dist.push_back(make_pair(Distance::distance(v, _get(i)->v, _f), i));
               r.insert(make_pair(i, true));
            }
        }
      } else if (nd->n_descendants <= _K) {
	const S* dst = nd->children;
        for (size_t kk = 0; kk < nd->n_descendants; kk ++ ) {
          int w = nd->children[kk];
          if (r.find(w) == r.end()) {
            if (cset.size() == 0 || cset.find(_get(w)->label) != cset.end()) {
              nns_dist.push_back(make_pair(Distance::distance(v, _get(w)->v, _f), w));
              r.insert(make_pair(w, true));
            }
          }
        }
      } else {
        T margin = Distance::margin(nd, v, _f);
        q.push(make_pair(+margin, nd->children[1]));
        q.push(make_pair(-margin, nd->children[0]));
      }
    }

    sort(nns_dist.begin(), nns_dist.end());
    for (size_t i = 0; i < nns_dist.size() && result->size() < n; i++) {
      result->push_back(nns_dist[i]);
    }
  }
};
#endif<|MERGE_RESOLUTION|>--- conflicted
+++ resolved
@@ -297,14 +297,13 @@
       free(_nodes);
     }
   }
-<<<<<<< HEAD
 
   S set_K(S K) {
     if (K < _K) {
       _K = K;
     }
     return _K;
-=======
+  }
   //update the label of an item
   S update_label(S item_id, S label) {
     if (item_id >= _n_items || item_id < 0) {
@@ -315,7 +314,6 @@
        m->label = label;
     }
     return 1;
->>>>>>> 988a3d2a
   }
 
   //add one item to existing built index, return the item id 
